"""
    item: one piece of data
    item_name: data id
    wav_fn: wave file path
    spk: dataset name
    ph_seq: phoneme sequence
    ph_dur: phoneme durations
"""
import csv
import json
import os
import os.path
import random
import shutil
from copy import deepcopy

import matplotlib.pyplot as plt
import numpy as np
import torch
from tqdm import tqdm

from basics.base_binarizer import BaseBinarizer, BinarizationError
from utils.binarizer_utils import get_pitch_parselmouth, get_mel2ph_torch
from modules.fastspeech.tts_modules import LengthRegulator
from modules.vocoders.registry import VOCODERS
from utils.hparams import hparams
from utils.indexed_datasets import IndexedDatasetBuilder
from utils.multiprocess_utils import chunked_multiprocess_run
from utils.phoneme_utils import build_phoneme_list, locate_dictionary

os.environ["OMP_NUM_THREADS"] = "1"
ACOUSTIC_ITEM_ATTRIBUTES = ['spk_id', 'mel', 'tokens', 'mel2ph', 'f0', 'key_shift', 'speed']


class AcousticBinarizer(BaseBinarizer):
    def __init__(self):
        super().__init__()
        self.lr = LengthRegulator()

    def load_meta_data(self, raw_data_dir, ds_id):
        meta_info = {
            'category': 'acoustic',
            'format': 'grid'
        }
        meta_file = os.path.join(raw_data_dir, 'meta.json')
        if os.path.exists(meta_file):
            meta_info.update(json.load(open(meta_file, 'r', encoding='utf8')))
        category = meta_info['category']
        assert category == 'acoustic', \
            f'Dataset in \'{raw_data_dir}\' is of category \'{category}\', ' \
            f'but a dataset of category \'acoustic\' is required.'

        meta_data_dict = {}
        if meta_info['format'] == 'csv':
            for utterance_label in csv.DictReader(
                    open(os.path.join(raw_data_dir, 'transcriptions.csv'), 'r', encoding='utf-8')
            ):
                item_name = utterance_label['name']
                temp_dict = {
                    'wav_fn': f'{raw_data_dir}/wavs/{item_name}.wav',
                    'ph_seq': utterance_label['ph_seq'].split(),
                    'ph_dur': [float(x) for x in utterance_label['ph_dur'].split()],
                    'spk_id': ds_id
                }
                assert len(temp_dict['ph_seq']) == len(temp_dict['ph_dur']), \
                    f'Lengths of ph_seq and ph_dur mismatch in \'{item_name}\'.'
                meta_data_dict[f'{ds_id}:{item_name}'] = temp_dict
        else:
            utterance_labels = open(os.path.join(raw_data_dir, 'transcriptions.txt'), 'r', encoding='utf-8').readlines()
            for utterance_label in utterance_labels:
                song_info = utterance_label.split('|')
                item_name = song_info[0]
                temp_dict = {
                    'wav_fn': f'{raw_data_dir}/wavs/{item_name}.wav',
                    'ph_seq': song_info[2].split(),
                    'ph_dur': [float(x) for x in song_info[5].split()],
                    'spk_id': ds_id
                }
                assert len(temp_dict['ph_seq']) == len(temp_dict['ph_dur']), \
                    f'Lengths of ph_seq and ph_dur mismatch in \'{item_name}\'.'
                meta_data_dict[f'{ds_id}:{item_name}'] = temp_dict
        self.items.update(meta_data_dict)

    def process(self):
        super().process()
        self.process_data_split('valid')
        self.process_data_split(
            'train',
            num_workers=int(self.binarization_args.get('num_workers', os.getenv('N_PROC', 0))),
            apply_augmentation=len(self.augmentation_args) > 0
        )

    def check_coverage(self):
        # Group by phonemes in the dictionary.
        ph_required = set(build_phoneme_list())
        phoneme_map = {}
        for ph in ph_required:
            phoneme_map[ph] = 0
        ph_occurred = []
        # Load and count those phones that appear in the actual data
        for item_name in self.items:
            ph_occurred += self.items[item_name]['ph_seq']
            if len(ph_occurred) == 0:
                raise BinarizationError(f'Empty tokens in {item_name}.')
        for ph in ph_occurred:
            if ph not in ph_required:
                continue
            phoneme_map[ph] += 1
        ph_occurred = set(ph_occurred)

        print('===== Phoneme Distribution Summary =====')
        for i, key in enumerate(sorted(phoneme_map.keys())):
            if i == len(ph_required) - 1:
                end = '\n'
            elif i % 10 == 9:
                end = ',\n'
            else:
                end = ', '
            print(f'\'{key}\': {phoneme_map[key]}', end=end)

        # Draw graph.
        plt.figure(figsize=(int(len(ph_required) * 0.8), 10))
        x = sorted(phoneme_map.keys())
        values = [phoneme_map[k] for k in x]
        plt.bar(x=x, height=values)
        plt.tick_params(labelsize=15)
        plt.xlim(-1, len(ph_required))
        for a, b in zip(x, values):
            plt.text(a, b, b, ha='center', va='bottom', fontsize=15)
        plt.grid()
        plt.title('Phoneme Distribution Summary', fontsize=30)
        plt.xlabel('Phoneme', fontsize=20)
        plt.ylabel('Number of occurrences', fontsize=20)
        filename = os.path.join(hparams['binary_data_dir'], 'phoneme_distribution.jpg')
        plt.savefig(fname=filename,
                    bbox_inches='tight',
                    pad_inches=0.25)
        print(f'| save summary to \'{filename}\'')
        # Check unrecognizable or missing phonemes
        if ph_occurred != ph_required:
            unrecognizable_phones = ph_occurred.difference(ph_required)
            missing_phones = ph_required.difference(ph_occurred)
            raise BinarizationError('transcriptions and dictionary mismatch.\n'
                                    f' (+) {sorted(unrecognizable_phones)}\n'
                                    f' (-) {sorted(missing_phones)}')

        # Copy dictionary to binary data dir
        shutil.copy(locate_dictionary(), os.path.join(hparams['binary_data_dir'], 'dictionary.txt'))

    def process_data_split(self, prefix, num_workers=0, apply_augmentation=False):
        data_dir = hparams['binary_data_dir']
        args = []
        builder = IndexedDatasetBuilder(data_dir, prefix=prefix, allowed_attr=ACOUSTIC_ITEM_ATTRIBUTES)
        lengths = []
        total_sec = 0
        total_raw_sec = 0

        for item_name, meta_data in self.meta_data_iterator(prefix):
            args.append([item_name, meta_data, self.binarization_args])

        aug_map = self.arrange_data_augmentation(prefix) if apply_augmentation else {}

        def postprocess(_item):
            nonlocal total_sec, total_raw_sec
            if _item is None:
                return
            builder.add_item(_item)
            lengths.append(_item['length'])
            total_sec += _item['seconds']
            total_raw_sec += _item['seconds']

            for task in aug_map.get(_item['name'], []):
                aug_item = task['func'](_item, **task['kwargs'])
                builder.add_item(aug_item)
                lengths.append(aug_item['length'])
                total_sec += aug_item['seconds']

        if num_workers > 0:
            # code for parallel processing
            for item in tqdm(
                    chunked_multiprocess_run(self.process_item, args, num_workers=num_workers),
                    total=len(list(self.meta_data_iterator(prefix)))
            ):
                postprocess(item)
        else:
            # code for single cpu processing
            for a in tqdm(args):
                item = self.process_item(*a)
                postprocess(item)

        builder.finalize()
        with open(os.path.join(data_dir, f'{prefix}.lengths'), 'wb') as f:
            # noinspection PyTypeChecker
            np.save(f, lengths)

        if apply_augmentation:
            print(f'| {prefix} total duration (before augmentation): {total_raw_sec:.2f}s')
            print(
                f'| {prefix} total duration (after augmentation): {total_sec:.2f}s ({total_sec / total_raw_sec:.2f}x)')
        else:
            print(f'| {prefix} total duration: {total_raw_sec:.2f}s')

    def process_item(self, item_name, meta_data, binarization_args):
        if hparams['vocoder'] in VOCODERS:
            wav, mel = VOCODERS[hparams['vocoder']].wav2spec(meta_data['wav_fn'])
        else:
            wav, mel = VOCODERS[hparams['vocoder'].split('.')[-1]].wav2spec(meta_data['wav_fn'])
        length = mel.shape[0]
        seconds = length * hparams['hop_size'] / hparams['audio_sample_rate']
        processed_input = {
            'name': item_name,
            'wav_fn': meta_data['wav_fn'],
            'spk_id': meta_data['spk_id'],
            'seconds': seconds,
            'length': length,
<<<<<<< HEAD
            'mel': mel,
            'tokens': np.array(self.phone_encoder.encode(meta_data['ph_seq']), dtype=np.int64),
            'ph_dur': np.array(meta_data['ph_dur']),
            'interp_uv': self.binarization_args['interp_uv'],
=======
            'mel': torch.from_numpy(mel),
            'tokens': torch.LongTensor(self.phone_encoder.encode(meta_data['ph_seq'])),
            'ph_dur': torch.FloatTensor(meta_data['ph_dur']),
>>>>>>> f1dedec4
        }

        # get ground truth f0
        gt_f0, _, uv = get_pitch_parselmouth(
            wav, length, hparams, interp_uv=hparams['interp_uv']
        )
        if uv.all():  # All unvoiced
            print(f'Skipped \'{item_name}\': empty gt f0')
            return None
        processed_input['f0'] = gt_f0.astype(np.float32)

        # get ground truth dur
        processed_input['mel2ph'] = get_mel2ph_torch(self.lr, torch.from_numpy(processed_input['ph_dur']), length, hparams).cpu().numpy()

        if hparams.get('use_key_shift_embed', False):
            processed_input['key_shift'] = 0.

        if hparams.get('use_speed_embed', False):
            processed_input['speed'] = 1.

        return processed_input

    def arrange_data_augmentation(self, prefix):
        aug_map = {}
        aug_list = []
        all_item_names = [item_name for item_name, _ in self.meta_data_iterator(prefix)]
        total_scale = 0
        if self.augmentation_args.get('random_pitch_shifting') is not None:
            from augmentation.spec_stretch import SpectrogramStretchAugmentation
            aug_args = self.augmentation_args['random_pitch_shifting']
            key_shift_min, key_shift_max = aug_args['range']
            assert hparams.get('use_key_shift_embed', False), \
                'Random pitch shifting augmentation requires use_key_shift_embed == True.'
            assert key_shift_min < 0 < key_shift_max, \
                'Random pitch shifting augmentation must have a range where min < 0 < max.'

            aug_ins = SpectrogramStretchAugmentation(self.raw_data_dirs, aug_args)
            scale = aug_args['scale']
            aug_item_names = random.choices(all_item_names, k=int(scale * len(all_item_names)))

            for aug_item_name in aug_item_names:
                rand = random.uniform(-1, 1)
                if rand < 0:
                    key_shift = key_shift_min * abs(rand)
                else:
                    key_shift = key_shift_max * rand
                aug_task = {
                    'name': aug_item_name,
                    'func': aug_ins.process_item,
                    'kwargs': {'key_shift': key_shift}
                }
                if aug_item_name in aug_map:
                    aug_map[aug_item_name].append(aug_task)
                else:
                    aug_map[aug_item_name] = [aug_task]
                aug_list.append(aug_task)

            total_scale += scale

        if self.augmentation_args.get('fixed_pitch_shifting') is not None:
            from augmentation.spec_stretch import SpectrogramStretchAugmentation
            aug_args = self.augmentation_args['fixed_pitch_shifting']
            targets = aug_args['targets']
            scale = aug_args['scale']
            assert self.augmentation_args.get('random_pitch_shifting') is None, \
                'Fixed pitch shifting augmentation is not compatible with random pitch shifting.'
            assert len(targets) == len(set(targets)), \
                'Fixed pitch shifting augmentation requires having no duplicate targets.'
            assert hparams['use_spk_id'], 'Fixed pitch shifting augmentation requires use_spk_id == True.'
            assert hparams['num_spk'] >= (1 + len(targets)) * len(self.spk_map), \
                'Fixed pitch shifting augmentation requires num_spk >= (1 + len(targets)) * len(speakers).'
            assert scale < 1, 'Fixed pitch shifting augmentation requires scale < 1.'

            aug_ins = SpectrogramStretchAugmentation(self.raw_data_dirs, aug_args)
            for i, target in enumerate(targets):
                aug_item_names = random.choices(all_item_names, k=int(scale * len(all_item_names)))
                for aug_item_name in aug_item_names:
                    replace_spk_id = int(aug_item_name.split(':', maxsplit=1)[0]) + (i + 1) * len(self.spk_map)
                    aug_task = {
                        'name': aug_item_name,
                        'func': aug_ins.process_item,
                        'kwargs': {'key_shift': target, 'replace_spk_id': replace_spk_id}
                    }
                    if aug_item_name in aug_map:
                        aug_map[aug_item_name].append(aug_task)
                    else:
                        aug_map[aug_item_name] = [aug_task]
                    aug_list.append(aug_task)

            total_scale += scale * len(targets)

        if self.augmentation_args.get('random_time_stretching') is not None:
            from augmentation.spec_stretch import SpectrogramStretchAugmentation
            aug_args = self.augmentation_args['random_time_stretching']
            speed_min, speed_max = aug_args['range']
            domain = aug_args['domain']
            assert hparams.get('use_speed_embed', False), \
                'Random time stretching augmentation requires use_speed_embed == True.'
            assert 0 < speed_min < 1 < speed_max, \
                'Random time stretching augmentation must have a range where 0 < min < 1 < max.'
            assert domain in ['log', 'linear'], 'domain must be \'log\' or \'linear\'.'

            aug_ins = SpectrogramStretchAugmentation(self.raw_data_dirs, aug_args)
            scale = aug_args['scale']
            k_from_raw = int(scale / (1 + total_scale) * len(all_item_names))
            k_from_aug = int(total_scale * scale / (1 + total_scale) * len(all_item_names))
            k_mutate = int(total_scale * scale / (1 + scale) * len(all_item_names))
            aug_types = [0] * k_from_raw + [1] * k_from_aug + [2] * k_mutate
            aug_items = random.choices(all_item_names, k=k_from_raw) + random.choices(aug_list, k=k_from_aug + k_mutate)

            for aug_type, aug_item in zip(aug_types, aug_items):
                if domain == 'log':
                    # Uniform distribution in log domain
                    speed = speed_min * (speed_max / speed_min) ** random.random()
                else:
                    # Uniform distribution in linear domain
                    rand = random.uniform(-1, 1)
                    speed = 1 + (speed_max - 1) * rand if rand >= 0 else 1 + (1 - speed_min) * rand
                if aug_type == 0:
                    aug_task = {
                        'name': aug_item,
                        'func': aug_ins.process_item,
                        'kwargs': {'speed': speed}
                    }
                    if aug_item in aug_map:
                        aug_map[aug_item].append(aug_task)
                    else:
                        aug_map[aug_item] = [aug_task]
                    aug_list.append(aug_task)
                elif aug_type == 1:
                    aug_task = deepcopy(aug_item)
                    aug_task['kwargs']['speed'] = speed
                    if aug_item['name'] in aug_map:
                        aug_map[aug_item['name']].append(aug_task)
                    else:
                        aug_map[aug_item['name']] = [aug_task]
                    aug_list.append(aug_task)
                elif aug_type == 2:
                    aug_item['kwargs']['speed'] = speed

            total_scale += scale

        return aug_map<|MERGE_RESOLUTION|>--- conflicted
+++ resolved
@@ -213,16 +213,9 @@
             'spk_id': meta_data['spk_id'],
             'seconds': seconds,
             'length': length,
-<<<<<<< HEAD
             'mel': mel,
             'tokens': np.array(self.phone_encoder.encode(meta_data['ph_seq']), dtype=np.int64),
             'ph_dur': np.array(meta_data['ph_dur']),
-            'interp_uv': self.binarization_args['interp_uv'],
-=======
-            'mel': torch.from_numpy(mel),
-            'tokens': torch.LongTensor(self.phone_encoder.encode(meta_data['ph_seq'])),
-            'ph_dur': torch.FloatTensor(meta_data['ph_dur']),
->>>>>>> f1dedec4
         }
 
         # get ground truth f0
